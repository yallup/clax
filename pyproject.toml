--- conflicted
+++ resolved
@@ -4,14 +4,10 @@
 
 [project]
 name = "clax"
-<<<<<<< HEAD
-version = "0.0.5"
-=======
 dynamic = ["version"]
 authors = [
     { name="David Yallup", email="david.yallup@gmail.com" },
 ]
->>>>>>> 3e35788e
 description = "Prebuilt jax classifiers"
 readme = "README.md"
 license = {file = "LICENSE"}
